description = 'Spring XD'

apply plugin: 'base'
apply plugin: 'idea'

buildscript {
	repositories {
		maven { url "http://repo.springsource.org/plugins-snapshot" }
	}
	dependencies {
		classpath("org.springframework.build.gradle:propdeps-plugin:0.0.3")
		classpath("org.springframework.build.gradle:docbook-reference-plugin:0.2.7-SNAPSHOT")
		classpath 'org.asciidoctor:asciidoctor-gradle-plugin:0.4.1'
		classpath 'org.ajoberstar:gradle-git:0.4.0'
		classpath 'me.champeau.gradle:gradle-javadoc-hotfix-plugin:0.1'
	}
}

ext {
	linkHomepage = 'https://github.com/SpringSource/spring-xd'
	linkCi       = 'https://build.springsource.org/browse/XD'
	linkIssue    = 'https://jira.springsource.org/browse/XD'
	linkScmUrl           = 'https://github.com/SpringSource/spring-xd'
	linkScmConnection    = 'https://github.com/SpringSource/spring-xd.git'
	linkScmDevConnection = 'git@github.com:SpringSource/spring-xd.git'

	javadocLinks = [
		"http://static.springsource.org/spring-shell/docs/current/api/"
	] as String[]

}

allprojects {
	group = 'org.springframework.xd'

	repositories {
		maven { url 'http://repo.springsource.org/libs-milestone' }
		maven { url 'http://repo.springsource.org/plugins-release' }
		maven { url 'http://repo.springsource.org/plugins-snapshot' }
	}
	apply plugin: 'javadocHotfix'
}

def javaProjects() {
	subprojects.findAll { project -> project.name != 'redis' }
}

configure(javaProjects()) { subproject ->

	apply plugin: 'java'
	apply from:   "${rootProject.projectDir}/publish-maven.gradle"
	apply plugin: 'eclipse'
	apply plugin: 'idea'
	
	configurations.all {
		resolutionStrategy {
			eachDependency { DependencyResolveDetails details ->
				//Force same version of Spring across the board
				if (details.requested.group == 'org.springframework') {
					details.useVersion "$springVersion"
				}
			}
		}
	}

	sourceCompatibility=1.6
	targetCompatibility=1.6

	ext {
		jacksonVersion = '1.9.12'
		junitVersion = '4.11'
		hamcrestVersion = '1.3'
		jodaTimeVersion = '1.6'
		jolokiaVersion = '1.1.2'
		springVersion = '3.2.2.RELEASE'
		springBatchVersion = '2.2.0.RELEASE'
		springIntegrationVersion = '3.0.0.M2'
		springShellVersion = '1.0.0.RELEASE'
		springIntegrationSplunkVersion = '1.0.0.M1'
<<<<<<< HEAD
		springDataMongoVersion = '1.1.1.RELEASE'
		springDataRedisVersion = '1.1.0.M1'
=======
		springDataCommonsVersion = '1.6.0.M1'
		springDataRedisVersion = '1.0.4.RELEASE'
>>>>>>> 4cabdf96
		springDataGemfireVersion = '1.3.1.RELEASE'
		springDataMongoVersion = '1.3.0.M1'
		springPluginVersion = '0.8.0.RELEASE'
		lettuceVersion = '2.3.2'
		springDataHadoopVersion = '1.0.1.BUILD-SNAPSHOT'
		springHATEOASVersion = '0.6.0.RELEASE'
		tomcatVersion = '7.0.35'
		commonsBeanUtilsVersion = '1.6'
		slf4jVersion = '1.7.5'
		log4jVersion = '1.2.17'
		args4jVersion = '2.0.16'
		mockitoVersion = '1.9.5'
	}

	eclipse {
		project {
			natures += 'org.springframework.ide.eclipse.core.springnature'
		}
	}

	sourceSets {
		test {
			resources {
				srcDirs = ['src/test/resources', 'src/test/java']
			}
		}
	}

	configurations {
		jacoco //Configuration Group used by Sonar to provide Code Coverage using JaCoCo
	}

	// dependencies that are common across all java projects
	dependencies {
		testCompile "junit:junit:$junitVersion"
		testCompile "org.hamcrest:hamcrest-library:$hamcrestVersion"
		jacoco group: "org.jacoco", name: "org.jacoco.agent", version: "0.6.2.201302030002", classifier: "runtime"
	}

	// enable all compiler warnings; individual projects may customize further
	[compileJava, compileTestJava]*.options*.compilerArgs = ["-Xlint:all"]

	test {
		// suppress all console output during testing unless running `gradle -i`
		logging.captureStandardOutput(LogLevel.INFO)
		jvmArgs "-javaagent:${configurations.jacoco.asPath}=destfile=${buildDir}/jacoco.exec,includes=org.springframework.xd.*"
	}

	javadoc {
		description = "Generates project-level javadoc for use in -javadoc jar"

		options.memberLevel = org.gradle.external.javadoc.JavadocMemberLevel.PROTECTED
		options.author = true
		options.header = project.name
		options.links(javadocLinks)

		// suppress warnings due to cross-module @see and @link references;
		// note that global 'api' task does display all warnings.
		logging.captureStandardError LogLevel.INFO
		logging.captureStandardOutput LogLevel.INFO // suppress "## warnings" message
	}

	task sourcesJar(type: Jar) {
		classifier = 'sources'
		from sourceSets.main.allJava
	}

	jar {
		manifest.attributes["Created-By"] =
			"${System.getProperty("java.version")} (${System.getProperty("java.specification.vendor")})"
		manifest.attributes["Implementation-Title"] = subproject.name
		manifest.attributes["Implementation-Version"] = subproject.version
		exclude('log4j.properties')
	}

	task javadocJar(type: Jar) {
		classifier = 'javadoc'
		from javadoc
	}

	artifacts {
		archives sourcesJar
		archives javadocJar
	}
}

project('spring-xd-analytics') {
	description = 'Spring XD Anayltics'
	dependencies {
		compile project(":spring-xd-tuple")
		compile "org.springframework:spring-core:$springVersion"
		compile "org.springframework.data:spring-data-redis:$springDataRedisVersion"
		compile "org.springframework.data:spring-data-commons:$springDataCommonsVersion"
		compile "com.lambdaworks:lettuce:$lettuceVersion"
		compile "org.springframework.integration:spring-integration-core:$springIntegrationVersion"
		compile "org.springframework.integration:spring-integration-splunk:$springIntegrationSplunkVersion"
		compile "joda-time:joda-time:$jodaTimeVersion"
		testCompile "nl.jqno.equalsverifier:equalsverifier:1.1.3"
		testCompile "org.springframework:spring-test:$springVersion"
		testCompile ("org.mockito:mockito-core:$mockitoVersion") {
			exclude group:'org.hamcrest'
		}
		testCompile "org.codehaus.jackson:jackson-mapper-asl:$jacksonVersion"
		runtime "log4j:log4j:$log4jVersion",
				"org.slf4j:jcl-over-slf4j:$slf4jVersion",
				"org.slf4j:slf4j-log4j12:$slf4jVersion"
	}
}

project('spring-xd-dirt') {
	description = 'Spring XD DIRT'
	dependencies {
		compile project(":spring-xd-analytics"),
				project(":spring-xd-module"),
				project(":spring-xd-hadoop"),
				project(":spring-xd-http"),
				project(':spring-xd-rest-domain'),
				"org.springframework:spring-webmvc:$springVersion",
				"org.springframework.data:spring-data-commons:$springDataCommonsVersion",
				"org.springframework.hateoas:spring-hateoas:$springHATEOASVersion",
				"org.springframework.plugin:spring-plugin-core:$springPluginVersion",	
				"org.codehaus.jackson:jackson-mapper-asl:$jacksonVersion",
				"org.apache.tomcat.embed:tomcat-embed-core:$tomcatVersion",
				"org.apache.tomcat.embed:tomcat-embed-logging-juli:$tomcatVersion",
				"org.apache.tomcat:tomcat-jsp-api:$tomcatVersion",
				"log4j:log4j:$log4jVersion",
				"org.springframework.integration:spring-integration-amqp:$springIntegrationVersion",
				"org.springframework.integration:spring-integration-event:$springIntegrationVersion",
				"org.springframework.integration:spring-integration-file:$springIntegrationVersion",
				"org.springframework.integration:spring-integration-gemfire:$springIntegrationVersion",
				"org.springframework.integration:spring-integration-groovy:$springIntegrationVersion",
				"org.springframework.integration:spring-integration-jms:$springIntegrationVersion",
				"org.springframework.integration:spring-integration-jmx:$springIntegrationVersion",
				"org.springframework.integration:spring-integration-redis:$springIntegrationVersion",
				"org.springframework.data:spring-data-redis:$springDataRedisVersion",
				"org.springframework.integration:spring-integration-syslog:$springIntegrationVersion",
				"com.lambdaworks:lettuce:$lettuceVersion",
				"org.springframework.social:spring-social-twitter:1.0.5.RELEASE",
				"args4j:args4j:$args4jVersion",
				"com.eaio.uuid:uuid:3.2",
				"org.jolokia:jolokia-spring:$jolokiaVersion"
		compile ("org.apache.activemq:activemq-core:5.6.0") {
			exclude group: 'org.mortbay.jetty'
		}

		runtime "org.slf4j:jcl-over-slf4j:$slf4jVersion",
				"org.slf4j:slf4j-log4j12:$slf4jVersion"
		testCompile project(":spring-xd-test")
		testCompile ("org.mockito:mockito-core:$mockitoVersion") {
			exclude group:'org.hamcrest'
		}

	}

	apply plugin:'application'
	// skip the startScripts task to avoid default start script generation
	startScripts.setEnabled(false)
	mainClassName = "org.springframework.xd.dirt.server.AdminMain"

	run {
		args = ['--transport', 'local']
	}

	task configFiles {
		def config = file("$rootDir/config")
		outputs.dir config
	}

	task moduleFiles {
		def modules = file("$rootDir/modules")
		outputs.dir modules
	}

	task scriptFiles {
		def scripts = file("$rootDir/scripts/xd")
		outputs.dir scripts
	}

	applicationDistribution.from(configFiles) {
		into "config"
	}

	applicationDistribution.from(scriptFiles) {
		into "bin"
	}

	applicationDistribution.from(moduleFiles) {
		into "modules"
	}
}

project('spring-xd-http') {
	description = 'Spring XD HTTP'
	dependencies {
		compile "org.springframework.integration:spring-integration-core:$springIntegrationVersion"
		compile "io.netty:netty:3.6.5.Final"
		testCompile project(":spring-xd-test")
		testCompile "org.springframework:spring-web:$springVersion"
	}
}

project ('spring-xd-gemfire-server') {
	description = 'Gemfire Server to support XD Development and Demos'
	dependencies {
		compile "commons-beanutils:commons-beanutils:$commonsBeanUtilsVersion"
		compile "org.springframework.data:spring-data-gemfire:$springDataGemfireVersion"
		runtime "log4j:log4j:$log4jVersion",
				"org.slf4j:jcl-over-slf4j:$slf4jVersion",
				"org.slf4j:slf4j-log4j12:$slf4jVersion"
	}
	apply plugin:'application'
	// skip the startScripts task to avoid default start script generation
	startScripts.setEnabled(false)

	task(launch, dependsOn: 'classes', type: JavaExec) {
		main = 'org.springframework.xd.gemfire.CacheServer'
		classpath = sourceSets.test.runtimeClasspath
		if (rootProject.hasProperty('config')) {
			args = ["${rootProject.getProperty('config')}"]
		}
	}

	mainClassName = 'org.springframework.xd.gemfire.CacheServer'

	task configFiles {
		def configs = file("$rootDir/spring-xd-gemfire-server/config")
		outputs.dir configs
	}

	applicationDistribution.from(configFiles) {
		into "config"
	}

	task scriptFiles {
		def scripts = file("$rootDir/scripts/gemfire")
		outputs.dir scripts
	}

	applicationDistribution.from(scriptFiles) {
		into "bin"
	}
}


project('redis') {
	description = 'Redis distribution'
	task syncScriptFiles(type: Sync) {
		from "$rootDir/scripts/redis"
		into project.file("${project.buildDir}/bin")
	}

	task sourceDist {
		def distFile = file("$rootDir/redis/dist")
		outputs.dir distFile
	}

	task syncDistFile(type: Sync) {
		from "$rootDir/redis/dist"
		into project.file("${project.buildDir}/dist")
	}

	task bundleRedis(dependsOn: ['syncScriptFiles', 'syncDistFile']) {
		description = "Bundle redis source dist with install script"
	}

	task clean(type: Delete) {
		description = "Wipes Redis build directory"
		delete 'build'
	}
}

project('spring-xd-module') {
	description = 'Spring XD Module'
	dependencies {
		compile "org.springframework:spring-context:$springVersion"
	}
}

project('spring-integration-module') {
	description = 'Spring Integration Module Support'
	dependencies {
		compile project(":spring-xd-module")
		compile "org.springframework.integration:spring-integration-core:$springIntegrationVersion"
	}
}

project('spring-xd-tuple') {
	description = 'Spring XD Tuple'
	dependencies {
		compile "org.codehaus.jackson:jackson-mapper-asl:$jacksonVersion"
		compile "org.springframework:spring-context:$springVersion"
		compile "org.springframework.integration:spring-integration-core:$springIntegrationVersion"
		compile "org.springframework.batch:spring-batch-infrastructure:$springBatchVersion"
		compile "org.springframework:spring-jdbc:$springVersion"
		testCompile ("org.mockito:mockito-core:$mockitoVersion") {
			exclude group:'org.hamcrest'
		}
	}
}

project('spring-xd-rest-client') {
	description = 'Spring XD REST Client'
	dependencies {
		compile "org.springframework:spring-web:$springVersion"
		compile project(':spring-xd-rest-domain')
		runtime "org.codehaus.jackson:jackson-mapper-asl:$jacksonVersion"
	}
}

project('spring-xd-rest-domain') {
	description = 'Spring XD REST Domain'
			dependencies {
		compile ("org.springframework.hateoas:spring-hateoas:$springHATEOASVersion") {
			exclude module: "spring-asm"
		}
		runtime "org.codehaus.jackson:jackson-mapper-asl:$jacksonVersion"
	}
}


project('spring-xd-hadoop') {
	description = 'Spring XD Hadoop'
	dependencies {
		compile "org.springframework:spring-aop:$springVersion"
		compile "org.springframework:spring-context:$springVersion"
		compile "org.springframework:spring-context-support:$springVersion"
		compile "org.springframework:spring-jdbc:$springVersion"
		compile "org.springframework:spring-tx:$springVersion"
		compile "org.springframework.integration:spring-integration-core:$springIntegrationVersion"
		compile "org.springframework.batch:spring-batch-core:$springBatchVersion"
		compile "org.springframework.data:spring-data-mongodb:$springDataMongoVersion"
		compile ("org.springframework.data:spring-data-hadoop:$springDataHadoopVersion") {
			exclude group: 'org.mortbay.jetty'
		}
	}
}

project('spring-xd-test') {
	description = 'Spring XD Test'
	dependencies {
		compile "org.springframework.integration:spring-integration-test:$springIntegrationVersion"
		compile "org.springframework.integration:spring-integration-redis:$springIntegrationVersion"
		compile "org.springframework.data:spring-data-redis:$springDataRedisVersion"
		compile "org.springframework:spring-context:$springVersion"
		compile "org.springframework:spring-context-support:$springVersion"
		compile "org.springframework:spring-tx:$springVersion"
		compile "org.springframework:spring-test:$springVersion"
		compile "com.lambdaworks:lettuce:$lettuceVersion"
		compile "junit:junit:$junitVersion"
	}
}

project('spring-xd-shell') {
	description = 'Spring XD Shell'
	apply plugin: "application"
	mainClassName = "org.springframework.shell.Bootstrap"
	run {
		standardInput = System.in
	}

	dependencies {
		compile "org.springframework.shell:spring-shell:$springShellVersion"
		compile project(":spring-xd-rest-client")
		runtime "org.slf4j:jcl-over-slf4j:$slf4jVersion",
			"org.slf4j:slf4j-log4j12:$slf4jVersion",
			"log4j:log4j:$log4jVersion"

	}

	// skip the startScripts task to avoid default start script generation
	startScripts.setEnabled(false)
	
	task scriptFiles {
		def scripts = file("$rootDir/scripts/shell")
		outputs.dir scripts
	}
	applicationDistribution.from(scriptFiles) {
		into "bin"
	}

	task configFiles {
		def configs = file("$rootDir/spring-xd-shell/config")
		outputs.dir configs
	}

	applicationDistribution.from(configFiles) {
		into "config"
	}

}

apply plugin: 'sonar-runner'

sonarRunner {
	sonarProperties {
		property "sonar.jacoco.reportPath", "${buildDir.name}/jacoco.exec"
		property "sonar.links.homepage", linkHomepage
		property "sonar.links.ci", linkCi
		property "sonar.links.issue", linkIssue
		property "sonar.links.scm", linkScmUrl
		property "sonar.links.scm_dev", linkScmDevConnection
		property "sonar.java.coveragePlugin", "jacoco"
	}
}

task launch {
	dependsOn 'spring-xd-dirt:run'
}

task copyRedisInstall(type: Copy, dependsOn: ":redis:bundleRedis") {
	from "$rootDir/redis/build"
	into "$buildDir/dist/spring-xd/redis"
}

task copyGemfireInstall(type: Copy, dependsOn: ":spring-xd-gemfire-server:installApp") {
	from "$rootDir/spring-xd-gemfire-server/build/install/spring-xd-gemfire-server"
	into "$buildDir/dist/spring-xd/gemfire"
}

task copyXDInstall(type: Copy, dependsOn: [":spring-xd-dirt:build", ":spring-xd-dirt:installApp"]) {
	from "$rootDir/spring-xd-dirt/build/install/spring-xd-dirt"
	into "$buildDir/dist/spring-xd/xd"
}

task copyXDShellInstall(type: Copy, dependsOn: [":spring-xd-shell:installApp"]) {
	from "$rootDir/spring-xd-shell/build/install/spring-xd-shell"
	into "$buildDir/dist/spring-xd/shell"
}

task cleanDist(type: Delete) {
	description = "cleans $rootDir/dist directory"
	delete "$buildDir/dist"
}

task distXD (type: Copy, dependsOn: ["cleanDist", "copyRedisInstall", "copyGemfireInstall", "copyXDInstall", "copyXDShellInstall"]) {
	description = "Copy all the required installs"
	from "$rootDir/scripts/README"
	from "$rootDir/scripts/LICENSE"
	into "$buildDir/dist/spring-xd"
}

configurations {
	dist
}

task zipXD (type: Zip, dependsOn: "distXD"){
	description = "Bundles Spring XD into dist/"
	from file("$buildDir/dist/spring-xd").absolutePath
	into "spring-xd"
	destinationDir file("$buildDir/dist")
}

artifacts {
	dist zipXD
}

import org.ajoberstar.gradle.git.tasks.*
import org.apache.tools.ant.filters.TokenFilter

task pullDocs(type: GitClone) {
	if (project.gradle.startParameter.offline) {
		enabled = false
	}

	def destination = file("$buildDir/asciidoc-raw")

	uri = "git://github.com/SpringSource/spring-xd.wiki.git"
	destinationPath = destination
	bare = false

	doFirst {
		if (destination.exists()) {
			destination.deleteDir()
			file("$buildDir/asciidoc").deleteDir()
		}
	}

	doLast {
		copy {
			from("$buildDir/asciidoc-raw") {
				include  "**/*.asciidoc"
				filter { line ->
						// TODO: refine regex to only match local documents
						def match = (line =~ /link:(.*?)#(.*?)\[(.*?)\]/)
						if (match) match.replaceAll('xref:$2[$3]') else line
				}
			}
			from("$buildDir/asciidoc-raw") {
				exclude "**/*.asciidoc"
			}
			into("$buildDir/asciidoc")

		}

		new File("$buildDir/asciidoc/guide/FullGuide.adoc")
			.renameTo(new File("$buildDir/asciidoc/guide/index.adoc"))
		new File("$buildDir/asciidoc/guide/FullGuide-docinfo.xml")
			.renameTo(new File("$buildDir/asciidoc/guide/index-docinfo.xml"))

	}
}

import org.asciidoctor.gradle.*

task asciidoctorDocbook(type: AsciidoctorTask, dependsOn: [pullDocs]) {
	sourceDocumentName = file("$buildDir/asciidoc/guide/index.adoc")
	sourceDir = file("$buildDir/asciidoc/guide")
	outputDir = file("$buildDir/docbook")
	backend = "docbook"
	options = [
		attributes: [
			docinfo: ''
		]
	]

	doLast {
		copy {
			from "$buildDir/asciidoc/images"
			into "$buildDir/docbook/images"
		}
	}
}

task asciidoctorHtml(type: AsciidoctorTask, dependsOn: [pullDocs]) {
	sourceDocumentName = file("$buildDir/asciidoc/guide/index.adoc")
	sourceDir = file("$buildDir/asciidoc/guide")
	outputDir = file("$buildDir/html")
	backend = "html5"
	options = [
		attributes: [
			docinfo: '',
			toc2: '',
			imagesdir: 'images',
			stylesdir: 'stylesheets',
			stylesheet: 'golo.css',
			appversion: "$version",
			'source-highlighter': 'highlightjs'
		]
	]

	doLast {
		copy {
			from "$buildDir/asciidoc/guide/images"
			into "$buildDir/html/images"
		}
		copy {
			from "$buildDir/asciidoc/images"
			into "$buildDir/html/images/images"
		}
		copy {
			from "$buildDir/asciidoc/guide/stylesheets"
			into "$buildDir/html/stylesheets"
		}
	}
}

apply plugin: 'docbook-reference'

ext {
	expandPlaceholders = ""; //For Gradle Reference Plugin
}

reference {
	sourceFileName = 'index.xml'
	sourceDir = file("$buildDir/docbook")
	pdfFilename = 'spring-xd-reference.pdf'
}

reference.dependsOn asciidoctorDocbook

task api(type: Javadoc) {
	group = 'Documentation'
	description = 'Generates aggregated Javadoc API documentation.'
	title = "${rootProject.description} ${version} API"
	options.memberLevel = org.gradle.external.javadoc.JavadocMemberLevel.PROTECTED
	options.author = true
	options.header = rootProject.description
	options.links(javadocLinks)
	options.overview = 'src/api/overview.html'

	source rootProject.javaProjects().collect { project ->
		project.sourceSets.main.allJava
	}
	destinationDir = new File(buildDir, "api")
	classpath = files(rootProject.javaProjects().collect { project ->
		project.sourceSets.main.compileClasspath
	})
}

task docsZip(type: Zip) {
	group = 'Distribution'
	classifier = 'docs'
	description = "Builds -${classifier} archive containing api and reference " +
		"for deployment at static.springframework.org/spring-integration/docs."

	from (api) {
		into 'api'
	}

	from (reference) {
		exclude 'htmlsingle'
		exclude 'html'
		into 'reference'
	}

	from ("$buildDir/html") {
		into "reference/html"
	}
}

task distZip(type: Zip, dependsOn: [asciidoctorHtml, distXD]) {
	group = 'Distribution'
	classifier = 'dist'
	description = "Builds -${classifier} archive, containing all jars and docs, " +
		"suitable for community download page."

	ext.baseDir = "${project.name}-${project.version}";

	from('dist/spring-xd') {
		into "${baseDir}"
	}

	from ("$buildDir/html") {
		into "${baseDir}/docs"
	}

}

artifacts {
	archives distZip
	archives docsZip
}

task dist(dependsOn: assemble) {
	group = 'Distribution'
	description = 'Builds -dist, -docs and -schema distribution archives.'
}

task wrapper(type: Wrapper) {
	description = "Generates gradlew[.bat] scripts"
	gradleVersion = "1.6"
}<|MERGE_RESOLUTION|>--- conflicted
+++ resolved
@@ -77,15 +77,10 @@
 		springIntegrationVersion = '3.0.0.M2'
 		springShellVersion = '1.0.0.RELEASE'
 		springIntegrationSplunkVersion = '1.0.0.M1'
-<<<<<<< HEAD
 		springDataMongoVersion = '1.1.1.RELEASE'
 		springDataRedisVersion = '1.1.0.M1'
-=======
 		springDataCommonsVersion = '1.6.0.M1'
-		springDataRedisVersion = '1.0.4.RELEASE'
->>>>>>> 4cabdf96
 		springDataGemfireVersion = '1.3.1.RELEASE'
-		springDataMongoVersion = '1.3.0.M1'
 		springPluginVersion = '0.8.0.RELEASE'
 		lettuceVersion = '2.3.2'
 		springDataHadoopVersion = '1.0.1.BUILD-SNAPSHOT'
